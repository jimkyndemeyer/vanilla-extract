--- conflicted
+++ resolved
@@ -164,11 +164,7 @@
 
 Current limitations:
 
-<<<<<<< HEAD
-- No automatic readable class names in dev
-=======
 - No automatic readable class names during development. However, you can still manually provide a debug ID as the last argument to functions that generate scoped styles, e.g. `export const className = style({ ... }, 'className');`
->>>>>>> 2c46c8b9
 - The `projectRoot` plugin option must be set to get deterministic class name hashes between build systems
 
 1. Install the dependencies.
@@ -182,20 +178,12 @@
 ```js
 const { vanillaExtractPlugin } = require('@vanilla-extract/esbuild-plugin');
 
-<<<<<<< HEAD
-require('esbuild').buildSync({
-=======
 require('esbuild').build({
->>>>>>> 2c46c8b9
   entryPoints: ['app.ts'],
   bundle: true,
   plugins: [vanillaExtractPlugin({ projectRoot: '...' })],
   outfile: 'out.js',
-<<<<<<< HEAD
-})
-=======
 }).catch(() => process.exit(1))
->>>>>>> 2c46c8b9
 ```
 
 ### Gatsby
